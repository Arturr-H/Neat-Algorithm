--- conflicted
+++ resolved
@@ -19,19 +19,6 @@
 
 fn main() -> () {
     let mut _evolution = Evolution::new()
-<<<<<<< HEAD
-        .batch_size(100)
-        .with_species_size(9)
-        .with_input_nodes(2)
-        .with_output_nodes(1)
-        .with_hidden_activation(Activation::Relu)
-        .with_output_activation(Activation::Relu)
-        // .with_stop_condition(
-        //     StopCondition::after_generations(100)
-        //         .chain(Chain::Or, StopConditionType::FitnessReached(15.99))
-        // )
-        .set_fitness_function(score_network)
-=======
         .batch_size(50)
         .with_species_size(6)
         .with_input_nodes(6)
@@ -40,7 +27,6 @@
         .with_output_activation(Activation::Sigmoid)
         .with_stop_condition(StopCondition::after_fitness_reached(1000.))
         .set_fitness_function(snake)
->>>>>>> 06d2e7c8
         .build();
     
     // let mut net = NeatNetwork::new(64 + 16, 4, Arc::default(), Arc::default(), NetworkActivations::new(Activation::LeakyRelu, Activation::Sigmoid));
