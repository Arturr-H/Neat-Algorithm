--- conflicted
+++ resolved
@@ -38,7 +38,6 @@
             multiplication_large: 5,
             change_sign: 3
         })
-<<<<<<< HEAD
         .replace_worst_every_nth_gen(Some(1000))
         .with_hidden_activation(Activation::LeakyRelu)
         .with_output_activation(Activation::Sigmoid)
@@ -54,20 +53,4 @@
     // start_debug_display(_evolution);
 
     // run_double();
-}
-=======
-        .replace_worst_every_nth_gen(Some(600))
-        // .par_chunks_size(3)
-        .with_hidden_activation(Activation::LeakyRelu)
-        .with_output_activation(Activation::Sigmoid)
-        .with_stop_condition(StopCondition::after(StopConditionType::FitnessReached(1000.)))
-        .set_fitness_function(|e| SnakeGame::score_game(e, 800, false))
-        .build();
-
-    
-    // let mut network = NeatNetwork::retrieve("D:\\Programmering\\hej");
-    // SnakeGame::score_game(&mut network, 10000, false);
-    
-    start_debug_display(_evolution);
-}
->>>>>>> e38566fc
+}