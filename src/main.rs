#![allow(dead_code, unused_variables, unused_mut, unused_imports)]

/* Modules */
mod neural_network;
mod trainer;
mod utils;

/* Imports */
use std::{collections::HashMap, sync::{Arc, Mutex}, time::Duration};
use neural_network::{activation::Activation, network::NeatNetwork, node_gene::{NodeGene, NodeGeneType}};
use block_blast::board::{self, board::Board, board_error::PlacementError, cell::Cell};
<<<<<<< HEAD
use trainer::{evolution::{Evolution, EvolutionBuilder}, species::Species};
=======
use trainer::evolution::{self, Evolution, EvolutionBuilder};
>>>>>>> 0da29f5f
use rand::Rng;

fn main() -> () {
    // .with_input_nodes(64 /* All cells */ + 36 /* Tiles to choose from */)
    // .with_output_nodes(8/*x*/ + 8/*y - Coordinate for tile placement */ + 3 /*What tile buffer to choose */)
    let mut _evolution = Evolution::new()
        .batch_size(100)
        .with_input_nodes(2)
        .with_output_nodes(1)
        .with_output_activation(Activation::Sigmoid)
        .with_species_size(10)
        .set_fitness_function(score_network)
        .build();

<<<<<<< HEAD
    _evolution.run();

    // let global_innovation = Arc::new(Mutex::new(0));
    // let global_occupied = Arc::new(Mutex::new(HashMap::new()));
    // let mut net = NeatNetwork::new(2, 3, global_innovation, global_occupied);
    // let mut s = Species::new(net, 1);
    // for i in 0..3000 {
    //     s.compute_generation(score_network);
    //     println!("score {}", s.previous_aveage_score());
=======
    let mut global_innovation = Arc::new(Mutex::new(0));
    let mut net1 = NeatNetwork::new(2, 1, global_innovation.clone(), Arc::new(Mutex::new(HashMap::new())));
    
    // These will become 
    net1.mutate();
    net1.mutate();
    net1.mutate();

    let mut net2 = net1.clone();

    // These will be disjoints
    net1.mutate();
    net1.mutate();

    // Because net2 has better fitness which is seen here
    // _evolution.crossover(net1, net2, 1., 2. <-------- net2 fitness = 2. > 1.
    // these newly mutated genes will become excess because they are taken from
    // the better performing network
    net2.mutate();
    net1.mutate();
    net2.mutate();
    net2.mutate();
    net2.mutate();
    net2.mutate();
    net2.mutate();
    net2.mutate();
    net2.mutate();
    net2.mutate();
    net2.mutate();
    
    println!("{:?}", net1.get_genes());
    println!("{:?}", net2.get_genes());
    
    _evolution.crossover(&net1, &net2, 1., 2.);
    net2.create_python_debug_plotting();
    // let xor = vec![((0.0, 0.0), 0.0),
    //                 ((1.0, 0.0), 1.0),
    //                 ((0.0, 1.0), 1.0),
    //                 ((1.0, 1.0), 0.0)];

    // let mut all_values = Vec::new();
    // for net in networks.iter_mut() {
    //     let mut total = 0.0;
    //     for input in xor.iter() {
    //         let err = 1. - net.calculate_output(vec![input.0.0, input.0.1])[0];
    //         total += err;
    //     }

    //     all_values.push(total / 4.);
>>>>>>> 0da29f5f
    // }
}

fn score_network(network: &mut NeatNetwork) -> f32 {
    let xor = vec![((0.0, 0.0), 0.0),
                    ((1.0, 0.0), 1.0),
                    ((0.0, 1.0), 1.0),
                    ((1.0, 1.0), 0.0)];

    let mut total_score = 0.0;
    for &((input1, input2), expected_output) in xor.iter() {
        let err = (expected_output - network.calculate_output(vec![input1, input2])[0]).abs();
        /* 1. - err becasue sigmoid max is = 1 */
        total_score += 1. - err;
    }

    total_score
}


/*
fn score_network(network: &mut NeatNetwork) -> f32 {
    let mut game = Board::new();
    let mut score = 0.0;

    loop {
        let mut cells: Vec<f32> = game.cells().iter().map(Cell::to_f32).collect();
        let mut tiles = vec![0.0; 36];
        for tile in game.get_tile_buffer() {
            if let Some(tile) = tile {
                let index_of_tile = tile as u8 as usize;
                tiles[index_of_tile] = 1.;
            }
        }
        cells.append(&mut tiles);

        let input = cells;
        let decision = network.calculate_output(input);

        let x = utils::get_max_index_list(&decision[0..8]);
        let y = utils::get_max_index_list(&decision[8..16]);
        let tile_buffer_index = utils::get_max_index_list(&decision[16..19]);
        let mut attempt = 0;

        let mut success = false;
        while !success {
            game.set_cursor(tile_buffer_index[attempt % 3]);
            game.set_cursor_position((x[attempt], y[attempt]).into());

            match game.place() {
                Ok(e) => {
                    score = e as f32;
                    success = true;
                },
                Err(error) => {
                    match error {
                        PlacementError::OutOfBounds | PlacementError::InvalidPlacement => {
                            if attempt >= 7 {
                                return score
                            }
                            attempt += 1;
                            continue;
                        },
                        PlacementError::GameOver => {
                            return score
                        }
                    }
                }
            };
        }

        // game.log();
    }
}
*/<|MERGE_RESOLUTION|>--- conflicted
+++ resolved
@@ -9,11 +9,8 @@
 use std::{collections::HashMap, sync::{Arc, Mutex}, time::Duration};
 use neural_network::{activation::Activation, network::NeatNetwork, node_gene::{NodeGene, NodeGeneType}};
 use block_blast::board::{self, board::Board, board_error::PlacementError, cell::Cell};
-<<<<<<< HEAD
+use trainer::evolution::{self, Evolution, EvolutionBuilder};
 use trainer::{evolution::{Evolution, EvolutionBuilder}, species::Species};
-=======
-use trainer::evolution::{self, Evolution, EvolutionBuilder};
->>>>>>> 0da29f5f
 use rand::Rng;
 
 fn main() -> () {
@@ -28,7 +25,6 @@
         .set_fitness_function(score_network)
         .build();
 
-<<<<<<< HEAD
     _evolution.run();
 
     // let global_innovation = Arc::new(Mutex::new(0));
@@ -38,57 +34,6 @@
     // for i in 0..3000 {
     //     s.compute_generation(score_network);
     //     println!("score {}", s.previous_aveage_score());
-=======
-    let mut global_innovation = Arc::new(Mutex::new(0));
-    let mut net1 = NeatNetwork::new(2, 1, global_innovation.clone(), Arc::new(Mutex::new(HashMap::new())));
-    
-    // These will become 
-    net1.mutate();
-    net1.mutate();
-    net1.mutate();
-
-    let mut net2 = net1.clone();
-
-    // These will be disjoints
-    net1.mutate();
-    net1.mutate();
-
-    // Because net2 has better fitness which is seen here
-    // _evolution.crossover(net1, net2, 1., 2. <-------- net2 fitness = 2. > 1.
-    // these newly mutated genes will become excess because they are taken from
-    // the better performing network
-    net2.mutate();
-    net1.mutate();
-    net2.mutate();
-    net2.mutate();
-    net2.mutate();
-    net2.mutate();
-    net2.mutate();
-    net2.mutate();
-    net2.mutate();
-    net2.mutate();
-    net2.mutate();
-    
-    println!("{:?}", net1.get_genes());
-    println!("{:?}", net2.get_genes());
-    
-    _evolution.crossover(&net1, &net2, 1., 2.);
-    net2.create_python_debug_plotting();
-    // let xor = vec![((0.0, 0.0), 0.0),
-    //                 ((1.0, 0.0), 1.0),
-    //                 ((0.0, 1.0), 1.0),
-    //                 ((1.0, 1.0), 0.0)];
-
-    // let mut all_values = Vec::new();
-    // for net in networks.iter_mut() {
-    //     let mut total = 0.0;
-    //     for input in xor.iter() {
-    //         let err = 1. - net.calculate_output(vec![input.0.0, input.0.1])[0];
-    //         total += err;
-    //     }
-
-    //     all_values.push(total / 4.);
->>>>>>> 0da29f5f
     // }
 }
 
