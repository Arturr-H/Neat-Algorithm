--- conflicted
+++ resolved
@@ -28,10 +28,6 @@
 
 impl std::fmt::Debug for ConnectionGene {
     fn fmt(&self, f: &mut std::fmt::Formatter<'_>) -> std::fmt::Result {
-<<<<<<< HEAD
-        write!(f, "{}-{}", self.node_in, self.node_out)
-=======
         write!(f, "Conn({}-{} ({:.2}) {{{}}})", self.node1, self.node2, self.weight, self.enabled)
->>>>>>> 7b85650f
     }
 }