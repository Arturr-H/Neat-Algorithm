use std::{collections::HashMap, sync::{Arc, Mutex}};
use rand::{thread_rng, Rng};
use crate::neural_network::{connection_gene::ConnectionGene, network::{self, NeatNetwork}};

const SPEICES_NETWORK_SIZE: usize = 10;

/// How many networks we eliminate after 
/// each evaluation (worst performing)
const SPEICES_REMOVAL_COUNT: usize = 5;

pub struct Species {
    /// The representative of a species is a network just like the other
    /// networks in the species, but when we compare distance between
    /// nets, we only compare any net to the representative, not to another
    /// net => too much computation. The first element of this list is 
    /// the representative (index 0)
    /// 
    /// All networks who are initially cloned from the representative
    networks: Vec<NeatNetwork>,

    previous_average_score: f32,

    global_innovation_number: Arc<Mutex<usize>>,
    global_occupied_connections: Arc<Mutex<HashMap<(usize, usize), usize>>>,
    name: String,
}

impl Species {
    /// Creates a new species with a representative cloned to
    /// have `size` amount of identical networks that slightly
    /// mutate away from the representative
    pub fn new(
        global_innovation_number: Arc<Mutex<usize>>,
        global_occupied_connections: Arc<Mutex<HashMap<(usize, usize), usize>>>,
        representative: NeatNetwork,
        size: usize
    ) -> Self {
        assert!(size > 0, "Size must be at least 1 to fit representative");
        let mut networks: Vec<NeatNetwork> = Vec::with_capacity(SPEICES_NETWORK_SIZE);
        
        networks.push(representative.clone());
        for i in 0..size - 1 {
            let mut net = representative.clone();
            net.mutate();
            networks.push(net);
        }

        Self {
            networks,
            previous_average_score: 0.,
            global_occupied_connections,
            global_innovation_number,
            name: Self::generate_name(),
        }
    }

    pub fn networks_mut(&mut self) -> &mut Vec<NeatNetwork> {
        &mut self.networks
    }
    
    pub fn networks(&self) -> & Vec<NeatNetwork> {
        & self.networks
    }

    /// Makes every net go trough a fitness function and determines the top 
    /// 30% of all nets. These nets automatically go to the next generation
    /// without changes. The 70% of the rest networks are randomly mutated
    /// and THEN placed in the next generation
    pub fn compute_generation(&mut self) -> () {
        let mut scores: Vec<f32> = self.networks.iter().map(|e| e.fitness()).collect();
        let mut total_score = scores.iter().sum::<f32>();
        self.previous_average_score = total_score / self.networks.len() as f32;

        // We won't modify the top 30, that's why we only deal with bottom 70 here
        let bottom_70_amount = (self.networks.len() as f32 * 0.7).round() as usize;
        let bottom_70 = Self::bottom_n_with_indices(&scores, bottom_70_amount);

        for bottom_network_idx in bottom_70 {
            let bottom_net = &mut self.networks[bottom_network_idx];
            bottom_net.mutate();
        }

    }

    /// Crossover two parents and insert offspring
    /// TODO
    pub fn crossover(&mut self, fitness_function: fn(&mut NeatNetwork) -> f32) -> () {
        assert!(self.networks.len() > 1);
        let mut rng = thread_rng();

        // Should happen after calculated fitness, that's why we can
        // get the fitness values here
        let mut summed_fitness = 0.0;
        let networks_with_fitness: Vec<(f32, &NeatNetwork)> = self.networks
            .iter()
            .map(|e| {
                let fitness = e.fitness();
                summed_fitness += fitness;
                (fitness, e)
            })
            .collect();

        let mut networks = Vec::new();
        let mut worst_performing: (usize, f32) = (0, f32::MAX);
        for i in 0..2 {
            let mut cumulative = 0.0;
            let mut random_fitness = rng.gen_range(0.0..summed_fitness);
            for (network_index, (fitness, net)) in networks_with_fitness.iter().enumerate() {
                if fitness < &worst_performing.1 {
                    worst_performing.0 = network_index;
                    worst_performing.1 = *fitness;
                }

                cumulative += fitness;
                if random_fitness < cumulative {
                    networks.push((net, fitness));
                }
            }
        }

        // TODO I dont know if we should be replacing the worst with offspring but hey
        let mut offspring = self.crossover_networks(networks[0].0, networks[1].0, *networks[0].1, *networks[1].1);
        offspring.evaluate_fitness(fitness_function);
        self.networks[worst_performing.0] = offspring;
    }

    /// Get the offspring of two networks
    pub fn crossover_networks(&self, mut network1: &NeatNetwork, mut network2: &NeatNetwork, fitness1: f32, fitness2: f32) -> NeatNetwork {
        let mut rng = thread_rng();
        let mut child_genes: Vec<ConnectionGene> = Vec::new();
    
        let mut i = 0;
        let mut j = 0;
        
        let net1_genes = network1.get_genes();
        let net2_genes = network2.get_genes();

        // Traverse both parent genomes
        while i < net1_genes.len() && j < net2_genes.len() {
            let gene1 = &net1_genes[i];
            let gene2 = &net2_genes[j];

            if gene1.innovation_number() == gene2.innovation_number() {
                // Matching genes: Randomly inherit from either parent
                if rand::random() {
                    child_genes.push(gene1.clone());
                } else {
                    child_genes.push(gene2.clone());
                }
                i += 1;
                j += 1;
            } else if gene1.innovation_number() < gene2.innovation_number() {
                // Disjoint gene from net1_genes
                if fitness1 >= fitness2 {
                    child_genes.push(gene1.clone());
                }
                i += 1;
            } else {
                // Disjoint gene from net2_genes
                if fitness2 >= fitness1 {
                    child_genes.push(gene2.clone());
                }
                j += 1;
            }
        }
        
        // Handle excess genes from the longer genome
        if fitness1 >= fitness2 {
            while i < net1_genes.len() {
                child_genes.push(net1_genes[i].clone());
                i += 1;
            }
        } else {
            while j < net2_genes.len() {
                child_genes.push(net2_genes[j].clone());
                j += 1;
            }
        }

        println!("NET1 GENES {:?}", net1_genes);
        println!("NET2 GENES {:?}", net2_genes);
        println!("CHLD GENES {:?}", &child_genes);
        
        NeatNetwork::new_with_genes(
            network1.input_size(), network1.output_size(),
            self.global_innovation_number.clone(),
            self.global_occupied_connections.clone(),
            network1.activations(),
            child_genes,
            network1.species_index()
        )
    }

    /// Distance
    pub fn distance(net1: &NeatNetwork, net2: &NeatNetwork) -> f32 {
        let net1_highest = net1.get_highest_local_innovation();
        let net2_highest = net2.get_highest_local_innovation();

        // Excess genes are the difference between the maximum
        // local innovation number of each network. 
        let mut excess = 0.;
        let mut highest_local_innovation;
        if net1_highest > net2_highest {
            highest_local_innovation = net1_highest;
            for gene in net1.get_genes() {
                if gene.innovation_number() > net2_highest { excess += 1.; }
            }
        }else {
            highest_local_innovation = net2_highest;
            for gene in net2.get_genes() {
                if gene.innovation_number() > net1_highest { excess += 1.; }
            }
        }

        // Average weight of matching genes
        let mut total_weight_diff = 0.0;
        let mut matching_weights = 0;

        // Disjoint genes are genes that do not share historical
        // markings with the other network
        let mut disjoint = 0.;

        // (node_in, node_out), weight
        let mut net1_genes = HashMap::new();

        for gene in net1.get_genes() {
            if gene.innovation_number() <= highest_local_innovation {
                net1_genes.insert((gene.node_in(), gene.node_out()), gene.weight());
            }
        }

        for gene in net2.get_genes() {
            if gene.innovation_number() <= highest_local_innovation {
                if let Some(weight) = net1_genes.get(&(gene.node_in(), gene.node_out())) {
                    matching_weights += 1;
                    total_weight_diff += (weight - gene.weight()).abs();
                }else {
                    disjoint += 1.;
                }
            }
        }

        let average_weight_diff = total_weight_diff / matching_weights as f32;

        // TODO: Do constants
        let c1 = 1.0;
        let c2 = 1.0;
        let c3 = 0.4;
        let n = net2.get_genes().len().max(net1.get_genes().len()) as f32;
        let distance = (c1 * excess) / n + (c2 * disjoint) / n + c3 * average_weight_diff;

        distance
    }

    /// Makes all networks in this species go through fitness
    /// function and store it for later use
    pub fn generate_fitness(&mut self, fitness_function: fn(&mut NeatNetwork) -> f32) -> () {
        for net in self.networks.iter_mut() {
            net.evaluate_fitness(fitness_function);
        }
    }

    /// Get the average score that the networks performed
    /// during the last fitness test
    pub fn previous_average_score(&self) -> f32 {
        self.previous_average_score
    }

    fn bottom_n_with_indices(numbers: &Vec<f32>, n: usize) -> Vec<usize> {
        let mut indexed_numbers: Vec<(usize, &f32)> = numbers.iter().enumerate().collect();
        indexed_numbers.sort_by(|a, b| a.1.partial_cmp(&b.1).unwrap());
        indexed_numbers.into_iter().take(n).map(|(i, _)| i).collect()
    }
    fn top_n_with_indices(numbers: &Vec<f32>, n: usize) -> Vec<usize> {
        let mut indexed_numbers: Vec<(usize, &f32)> = numbers.iter().enumerate().collect();
        indexed_numbers.sort_by(|a, b| b.1.partial_cmp(&a.1).unwrap());
        indexed_numbers.into_iter().take(n).map(|(i, _)| i).collect()
    }

    fn generate_name() -> String {
        let prefixes = vec![
            "Quantum", "Sigma", "Big", "Fat", "Ugly", "Hawk", "Fentanyl overdosing",
            "Quandale", "Strong", "Obese", "Plus sized", "Retard", "Drug addicted",
            "Child abusing", "Nerdy", "Holy", "Gay", "Fat ass", "Bitch ass", "Dumb",
            "Cute", "Petite", "Optimum", "Street"
        ];
        let suffixes = vec![
<<<<<<< HEAD
            "neuron", " synapse", " cortex", " dendrite", " axon", " soma", " ganglion", "plexus",
            " nucleus", " cerebrum", " thalamus", " amygdala", " hippocampus", " cerebellum",
            " neurite", " astrocyte", " oligodendrocyte", " microglia", " myelin", " neurotransmitter",
            " receptor", "ion", " channel", " potential", " synapsis", " neuroplasticity", " cognition",
            " memory", " learning", " perception", " sensation", " motor", " reflex", " instinct",
            " behavior", " emotion", " consciousness", " subcortex", " neocortex", " brainstem",
            " hypothalamus", " pituitary", " corpus callosum", " gyrus", " sulcus", " fissure",
            " lobe", " hemisphere", " ventricle", " meninges", " cerebrospinal", " glial", " neural",
            " synaptic", " axonal", " dendritic", " somatic", " myelinated", " unmyelinated", " efferent",
            " afferent", " interneuron", " projection", " sensory", " motor", " association", " plasticity",
            " potentiation", " depression", " habituation", " sensitization", " conditioning",

            "pathy", "osis", "itis", "oma", "ase", "lysis", "genesis", "poiesis", "stasis", "tropism",
            "taxis", "kinesis", "plasm", "blast", "cyte", "phage", "phil", "phobe", "troph", "stat",
            "gram", "graph", "scope", "meter", "logy", "ology", "onomy", "ics", "ism", "ist",
            "oid", "form", "morph", "genic", "genic", "lytic", "penic", "tropic", "philic", "phobic",
            "tonic", "static", "dynamic", "kinetic", "ergic", "phoretic", "ferrous", "phorous", "valent",
            "ferous", "vorous", "colous", "parous", "gamous", "type", "some", "ploid", "zoa", "pod"
=======
            "machine", "motor", "engine", "brain", "tuah", "ass", "combustion engine",
            "grease ball", "gambling addict", "Aaron", "Artur", "Hjalmar", "Peter", "swiftie",
            "shitter", "dumpster",
>>>>>>> 12b5eb54
        ];

        let mut rng = thread_rng();
        let prefix = prefixes[rng.gen_range(0..prefixes.len())];
        let suffix = suffixes[rng.gen_range(0..suffixes.len())];
        (prefix.to_string() + " " + suffix).to_string()
    }


    // Getters
    pub fn get_name(&self) -> &str {
        &self.name
    }

    
}<|MERGE_RESOLUTION|>--- conflicted
+++ resolved
@@ -285,30 +285,9 @@
             "Cute", "Petite", "Optimum", "Street"
         ];
         let suffixes = vec![
-<<<<<<< HEAD
-            "neuron", " synapse", " cortex", " dendrite", " axon", " soma", " ganglion", "plexus",
-            " nucleus", " cerebrum", " thalamus", " amygdala", " hippocampus", " cerebellum",
-            " neurite", " astrocyte", " oligodendrocyte", " microglia", " myelin", " neurotransmitter",
-            " receptor", "ion", " channel", " potential", " synapsis", " neuroplasticity", " cognition",
-            " memory", " learning", " perception", " sensation", " motor", " reflex", " instinct",
-            " behavior", " emotion", " consciousness", " subcortex", " neocortex", " brainstem",
-            " hypothalamus", " pituitary", " corpus callosum", " gyrus", " sulcus", " fissure",
-            " lobe", " hemisphere", " ventricle", " meninges", " cerebrospinal", " glial", " neural",
-            " synaptic", " axonal", " dendritic", " somatic", " myelinated", " unmyelinated", " efferent",
-            " afferent", " interneuron", " projection", " sensory", " motor", " association", " plasticity",
-            " potentiation", " depression", " habituation", " sensitization", " conditioning",
-
-            "pathy", "osis", "itis", "oma", "ase", "lysis", "genesis", "poiesis", "stasis", "tropism",
-            "taxis", "kinesis", "plasm", "blast", "cyte", "phage", "phil", "phobe", "troph", "stat",
-            "gram", "graph", "scope", "meter", "logy", "ology", "onomy", "ics", "ism", "ist",
-            "oid", "form", "morph", "genic", "genic", "lytic", "penic", "tropic", "philic", "phobic",
-            "tonic", "static", "dynamic", "kinetic", "ergic", "phoretic", "ferrous", "phorous", "valent",
-            "ferous", "vorous", "colous", "parous", "gamous", "type", "some", "ploid", "zoa", "pod"
-=======
             "machine", "motor", "engine", "brain", "tuah", "ass", "combustion engine",
             "grease ball", "gambling addict", "Aaron", "Artur", "Hjalmar", "Peter", "swiftie",
             "shitter", "dumpster",
->>>>>>> 12b5eb54
         ];
 
         let mut rng = thread_rng();
